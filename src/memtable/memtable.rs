use crate::common::format::extract_user_key;
use crate::common::InternalKeyComparator;
use crate::iterator::{AsyncIterator, InternalIterator};
use crate::memtable::context::MemTableContext;
use crate::memtable::MemtableRep;
use crate::InlineSkipListMemtableRep;
use std::sync::atomic::{AtomicBool, AtomicU64, Ordering};

pub struct Memtable {
    rep: Box<InlineSkipListMemtableRep>,
    mem_next_logfile_number: AtomicU64,
    cf_id: u32,
    comparator: InternalKeyComparator,
    pending_schedule: AtomicBool,
    first_seqno: AtomicU64,
    earliest_seqno: AtomicU64,
    max_write_buffer_size: usize,
}

impl Memtable {
    pub fn new(
        cf_id: u32,
        max_write_buffer_size: usize,
        comparator: InternalKeyComparator,
        earliest_seq: u64,
    ) -> Self {
        Self {
            rep: Box::new(InlineSkipListMemtableRep::new(comparator.clone())),
            comparator,
            mem_next_logfile_number: AtomicU64::new(0),
            cf_id,
            pending_schedule: AtomicBool::new(false),
            max_write_buffer_size,
            first_seqno: AtomicU64::new(0),
            earliest_seqno: AtomicU64::new(earliest_seq),
        }
    }

    pub fn new_iterator(&self) -> Box<dyn InternalIterator> {
        self.rep.new_iterator()
    }

    pub fn new_async_iterator(&self) -> Box<dyn AsyncIterator> {
        let iter = self.rep.new_iterator();
        Box::new(MemIteratorWrapper { inner: iter })
    }

    pub fn get_comparator(&self) -> InternalKeyComparator {
        self.comparator.clone()
    }

    pub fn add(&self, ctx: &mut MemTableContext, key: &[u8], value: &[u8], sequence: u64) {
        self.update_first_sequence(sequence);
<<<<<<< HEAD
        self.rep.add(&mut ctx.splice, key, value, sequence);
=======
        let mut ukey = Vec::with_capacity(key.len() + 8);
        ukey.extend_from_slice(key);
        ukey.extend_from_slice(&pack_sequence_and_type(sequence, tp as u8).to_le_bytes());
        self.insert_to(ukey, value.into());
>>>>>>> 5d3f5ddb
    }

    pub fn delete(&self, ctx: &mut MemTableContext, key: &[u8], sequence: u64) {
        self.update_first_sequence(sequence);
<<<<<<< HEAD
        self.rep.delete(&mut ctx.splice, key, sequence);
=======
        let mut ukey = Vec::with_capacity(key.len() + 8);
        ukey.extend_from_slice(key);
        ukey.extend_from_slice(
            &pack_sequence_and_type(sequence, ValueType::TypeDeletion as u8).to_le_bytes(),
        );
        self.insert_to(ukey, vec![]);
    }

    pub fn insert(&self, key: &[u8], value: &[u8]) {
        self.insert_to(key.into(), value.into());
    }

    pub fn insert_to(&self, key: Vec<u8>, value: Vec<u8>) {
        self.list.put(key, value);
>>>>>>> 5d3f5ddb
    }

    pub fn get_column_family_id(&self) -> u32 {
        self.cf_id
    }

    pub fn get(&self, key: &[u8]) -> Option<Vec<u8>> {
        let mut iter = self.rep.new_iterator();
        iter.seek(key);
        if iter.valid()
            && self
                .comparator
                .get_user_comparator()
                .same_key(extract_user_key(key), extract_user_key(iter.key()))
        {
            return Some(iter.value().to_vec());
        }
        None
    }

    pub fn set_next_log_number(&self, num: u64) {
        self.mem_next_logfile_number.store(num, Ordering::Release);
    }

    pub fn get_next_log_number(&self) -> u64 {
        self.mem_next_logfile_number.load(Ordering::Acquire)
    }

    // TODO: support write buffer manager
    pub fn should_flush(&self) -> bool {
        self.rep.mem_size() as usize > self.max_write_buffer_size
    }

    pub fn get_mem_size(&self) -> usize {
        self.rep.mem_size() as usize
    }

    pub fn is_empty(&self) -> bool {
        self.first_seqno.load(Ordering::Acquire) == 0
    }

    pub fn mark_schedule_flush(&self) {
        self.pending_schedule.store(true, Ordering::Release);
    }

    pub fn is_pending_schedule(&self) -> bool {
        self.pending_schedule.load(Ordering::Acquire)
    }

    fn update_first_sequence(&self, sequence: u64) {
        let mut cur_seq_num = self.first_seqno.load(Ordering::Relaxed);
        while cur_seq_num == 0 || sequence < cur_seq_num {
            match self.first_seqno.compare_exchange_weak(
                cur_seq_num,
                sequence,
                Ordering::SeqCst,
                Ordering::SeqCst,
            ) {
                Ok(_) => break,
                Err(v) => cur_seq_num = v,
            }
        }
        let mut cur_earliest_seqno = self.earliest_seqno.load(Ordering::Relaxed);
        while sequence < cur_earliest_seqno {
            match self.earliest_seqno.compare_exchange_weak(
                cur_earliest_seqno,
                sequence,
                Ordering::SeqCst,
                Ordering::SeqCst,
            ) {
                Ok(_) => break,
                Err(v) => cur_earliest_seqno = v,
            }
        }
    }
}

pub struct MemIteratorWrapper {
    inner: Box<dyn InternalIterator>,
}

#[async_trait::async_trait]
impl AsyncIterator for MemIteratorWrapper {
    fn valid(&self) -> bool {
        self.inner.valid()
    }

    async fn seek(&mut self, key: &[u8]) {
        self.inner.seek(key)
    }

    async fn seek_to_first(&mut self) {
        self.inner.seek_to_first()
    }

    async fn seek_to_last(&mut self) {
        self.inner.seek_to_last()
    }

    async fn seek_for_prev(&mut self, key: &[u8]) {
        self.inner.seek_for_prev(key)
    }

    async fn next(&mut self) {
        self.inner.next()
    }

    async fn prev(&mut self) {
        self.inner.prev()
    }

    fn key(&self) -> &[u8] {
        self.inner.key()
    }

    fn value(&self) -> &[u8] {
        self.inner.value()
    }
}<|MERGE_RESOLUTION|>--- conflicted
+++ resolved
@@ -51,36 +51,12 @@
 
     pub fn add(&self, ctx: &mut MemTableContext, key: &[u8], value: &[u8], sequence: u64) {
         self.update_first_sequence(sequence);
-<<<<<<< HEAD
         self.rep.add(&mut ctx.splice, key, value, sequence);
-=======
-        let mut ukey = Vec::with_capacity(key.len() + 8);
-        ukey.extend_from_slice(key);
-        ukey.extend_from_slice(&pack_sequence_and_type(sequence, tp as u8).to_le_bytes());
-        self.insert_to(ukey, value.into());
->>>>>>> 5d3f5ddb
     }
 
     pub fn delete(&self, ctx: &mut MemTableContext, key: &[u8], sequence: u64) {
         self.update_first_sequence(sequence);
-<<<<<<< HEAD
         self.rep.delete(&mut ctx.splice, key, sequence);
-=======
-        let mut ukey = Vec::with_capacity(key.len() + 8);
-        ukey.extend_from_slice(key);
-        ukey.extend_from_slice(
-            &pack_sequence_and_type(sequence, ValueType::TypeDeletion as u8).to_le_bytes(),
-        );
-        self.insert_to(ukey, vec![]);
-    }
-
-    pub fn insert(&self, key: &[u8], value: &[u8]) {
-        self.insert_to(key.into(), value.into());
-    }
-
-    pub fn insert_to(&self, key: Vec<u8>, value: Vec<u8>) {
-        self.list.put(key, value);
->>>>>>> 5d3f5ddb
     }
 
     pub fn get_column_family_id(&self) -> u32 {
