--- conflicted
+++ resolved
@@ -120,10 +120,6 @@
     for (i, memtables) in mems.iter().enumerate() {
         if !memtables.is_empty() {
             let file_number = kernel.new_file_number();
-<<<<<<< HEAD
-=======
-            let memids = memtables.iter().map(|mem| mem.get_id()).collect();
->>>>>>> 077c76bd
             let idx = i as u32;
             let cf_opt = cf_options
                 .get(&idx)
@@ -143,15 +139,11 @@
             let meta = job.run().await?;
             let mut edit = VersionEdit::default();
             edit.prev_log_number = 0;
-<<<<<<< HEAD
-            edit.set_log_number(mems[i].last().unwrap().get_next_log_number());
+            edit.set_log_number(memtables.last().unwrap().get_next_log_number());
             sync_point!(
                 "run_flush_memtable_job",
                 edit.get_log_number() * 1000 + i as u64
             );
-=======
-            edit.set_log_number(memtables.last().unwrap().get_next_log_number());
->>>>>>> 077c76bd
             edit.add_file(
                 0,
                 file_number,
