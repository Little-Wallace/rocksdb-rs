use futures::channel::mpsc::UnboundedSender;
use futures::channel::oneshot::{channel as once_channel, Sender as OnceSender};
use futures::SinkExt;
use std::collections::VecDeque;
use std::path::PathBuf;
use std::sync::{Arc, Mutex};

use crate::common::{make_log_file, Error, IOOption, Result};
use crate::compaction::{CompactionEngine, FlushRequest};
use crate::log::LogWriter;
use crate::manifest::ManifestScheduler;
use crate::memtable::Memtable;
use crate::options::ImmutableDBOptions;
use crate::sync_point;
use crate::version::{KernelNumberContext, VersionEdit, VersionSet};
use crate::write_batch::ReadOnlyWriteBatch;
use crate::{ColumnFamilyOptions, FileSystem, KeyComparator};

const MAX_LOG_TO_KEEP: usize = 4;

pub struct IngestFile {
    pub file: PathBuf,
    pub column_family: u32,
}

pub struct WriteMemtableTask {
    pub wb: ReadOnlyWriteBatch,
    pub cfs: Vec<Arc<Memtable>>,
}

pub enum WALTask {
    Write {
        wb: ReadOnlyWriteBatch,
        cb: OnceSender<Result<WriteMemtableTask>>,
        sync: bool,
        disable_wal: bool,
    },
    Ingest {
        files: Vec<IngestFile>,
        cb: OnceSender<Result<()>>,
    },
    CreateColumnFamily {
        name: String,
        opts: ColumnFamilyOptions,
        cb: OnceSender<Result<u32>>,
    },
    CompactLog {
        cf: u32,
    },
}

pub struct WALContext {
    last_sequence: u64,
    buf: Vec<u8>,
}

pub struct WALWriter {
    kernel: Arc<KernelNumberContext>,
    writer: Box<LogWriter>,
<<<<<<< HEAD
    logs: VecDeque<Box<LogWriter>>,
    cf_memtables: Vec<Arc<Memtable>>,
=======
    logs: Vec<LogWriter>,
    mems: Vec<(u32, Arc<Memtable>)>,
>>>>>>> 077c76bd
    version_sets: Arc<Mutex<VersionSet>>,
    flush_scheduler: UnboundedSender<FlushRequest>,
    manifest_scheduler: ManifestScheduler,
    immutation_options: Arc<ImmutableDBOptions>,
    ctx: WALContext,
}

impl WALWriter {
    pub fn new(
        kernel: Arc<KernelNumberContext>,
        version_sets: Arc<Mutex<VersionSet>>,
        immutation_options: Arc<ImmutableDBOptions>,
        flush_scheduler: UnboundedSender<FlushRequest>,
        manifest_scheduler: ManifestScheduler,
    ) -> Result<Self> {
        let writer = Self::create_wal(
            kernel.as_ref(),
            &immutation_options.db_path,
            immutation_options.fs.as_ref(),
        )?;
        let last_sequence = kernel.last_sequence();
        let mems = {
            let vs = version_sets.lock().unwrap();
            vs.get_column_family_superversion()
                .into_iter()
                .map(|v| v.mem.clone())
                .collect()
        };
        let wal = WALWriter {
            kernel,
            writer,
            flush_scheduler,
            manifest_scheduler,
            logs: VecDeque::new(),
            cf_memtables: mems,
            version_sets,
            ctx: WALContext {
                last_sequence,
                buf: vec![],
            },
            immutation_options,
        };
        Ok(wal)
    }

    fn create_wal(
        kernel: &KernelNumberContext,
        path: &str,
        fs: &dyn FileSystem,
    ) -> Result<Box<LogWriter>> {
        let log_number = kernel.new_file_number();
        let fname = make_log_file(path, log_number);
        let writer = fs.open_writable_file_writer_opt(
            &fname,
            &IOOption {
                direct: false,
                high_priority: true,
                buffer_size: 1024 * 64,
            },
        )?;
        Ok(Box::new(LogWriter::new(writer, log_number)))
    }

    pub async fn preprocess_write(&mut self) -> Result<()> {
        let mut new_log_writer = false;
        let mut switch_wal = false;
        if self.writer.get_file_size() > self.immutation_options.max_total_wal_size {
            new_log_writer = true;
            switch_wal = true;
        }
        for v in &self.cf_memtables {
            if v.should_flush() {
                new_log_writer = true;
            }
        }
        if new_log_writer && self.writer.get_file_size() > 0 {
            self.switch_wal().await?;
        }
        if new_log_writer {
            let mems = self.switch_memtable(switch_wal)?;
            if !mems.is_empty() {
                let _ = self
                    .flush_scheduler
                    .send(FlushRequest::new(mems, self.ctx.last_sequence))
                    .await;
            }
        } else if self.logs.len() > MAX_LOG_TO_KEEP {
            let vs = self.version_sets.lock().unwrap();
            let min_log_number = vs.get_min_log_number_to_leep();
            drop(vs);
            self.remove_log_file(min_log_number)?;
        }
        Ok(())
    }

    pub fn compact_log(&mut self, _cf: u32) -> Result<()> {
        let vs = self.version_sets.lock().unwrap();
        let min_log_number = vs.get_min_log_number_to_leep();
        drop(vs);
        self.remove_log_file(min_log_number)?;
        Ok(())
    }

    pub async fn switch_wal(&mut self) -> Result<()> {
        // TODO: check atomic flush.
        self.writer.fsync().await?;
        let new_writer = Self::create_wal(
            &self.kernel,
            &self.immutation_options.db_path,
            self.immutation_options.fs.as_ref(),
        )?;
        let writer = std::mem::replace(&mut self.writer, new_writer);
        sync_point!("switch_wal", self.writer.get_log_number());
        self.logs.push_back(writer);
        Ok(())
    }

    pub fn switch_memtable(&mut self, switch_wal: bool) -> Result<Vec<(u32, Arc<Memtable>)>> {
        let mut vs = self.version_sets.lock().unwrap();
        sync_point!("switch_memtable_with_wal", switch_wal);
        for mem in &mut self.cf_memtables {
            if switch_wal || mem.should_flush() {
                // If this method returns false, it means that another write thread still hold this
                // memtable. Maybe we shall also check the previous memtables has been flushed.
<<<<<<< HEAD
                let cf = mem.get_column_family_id();
                if !mem.is_empty() {
                    mem.set_next_log_number(self.writer.get_log_number());
                    sync_point!(
                        "switch_memtable",
                        self.writer.get_log_number() * 1000 + cf as u64
                    );
                    *mem = vs.switch_memtable(cf, self.kernel.last_sequence());
                } else if let Some(v) = vs.get_superversion(cf) {
                    if v.imms.len() == 0 {
                        vs.set_log_number(v.id, self.writer.get_log_number());
                        sync_point!(
                            "switch_empty_memtable",
                            self.writer.get_log_number() * 1000 + v.id as u64
                        );
                    }
=======
                new_log_writer = true;
                if self.writer.get_file_size() > 0 {
                    self.writer.fsync().await?;
                    let new_writer = Self::create_wal(
                        &self.kernel,
                        &self.immutation_options.db_path,
                        self.immutation_options.fs.as_ref(),
                    )?;
                    let writer = std::mem::replace(&mut self.writer, new_writer);
                    self.logs.push(*writer);
>>>>>>> 077c76bd
                }
            }
        }
        let mut mems = vec![];
        vs.schedule_immutable_memtables(&mut mems);
        let mut min_log_number = 0;
        if self.logs.len() > 1 {
            min_log_number = vs.get_min_log_number_to_leep();
        }
        drop(vs);
        if min_log_number > 0 {
            self.remove_log_file(min_log_number)?;
        }
        Ok(mems)
    }

    fn remove_log_file(&mut self, min_log_number: u64) -> Result<()> {
        while self
            .logs
            .front()
            .map_or(false, |log| log.get_log_number() < min_log_number)
        {
            let log = self.logs.pop_front().unwrap();
            let log_number = log.get_log_number();
            let fname = make_log_file(&self.immutation_options.db_path, log_number);
            sync_point!("remove_log_file", log_number);
            self.immutation_options.fs.remove(fname)?;
        }
        Ok(())
    }

    pub async fn create_column_family(
        &mut self,
        name: String,
        opts: ColumnFamilyOptions,
    ) -> Result<u32> {
        {
            let mut vs = self.version_sets.lock().unwrap();
            if vs.mut_column_family_by_name(&name).is_some() {
                return Err(Error::Config(format!(
                    "Column family [{}] already exists",
                    name
                )));
            }
        }
        let new_id = self.kernel.next_column_family_id();
        let mut edit = VersionEdit::default();
        edit.set_max_column_family(new_id);
        edit.set_log_number(self.writer.get_log_number());
        edit.add_column_family(name);
        edit.column_family = new_id;
        edit.set_comparator_name(opts.comparator.name());
        edit.cf_options.options = Some(opts);
        self.manifest_scheduler.apply(vec![edit]).await?;
        let vs = self.version_sets.lock().unwrap();
        let v = vs.get_superversion(new_id).unwrap();
        self.cf_memtables.push(v.mem.clone());
        Ok(new_id)
    }

    pub fn assign_sequence(&mut self, wb: &mut ReadOnlyWriteBatch) -> Vec<Arc<Memtable>> {
        let sequence = self.ctx.last_sequence + 1;
        self.ctx.last_sequence = self.ctx.last_sequence + wb.count() as u64;
        wb.set_sequence(sequence);
        self.cf_memtables.clone()
    }

    pub async fn write(
        &mut self,
        tasks: &mut Vec<(ReadOnlyWriteBatch, OnceSender<Result<WriteMemtableTask>>)>,
        sync_wal: bool,
    ) -> Result<Vec<Arc<Memtable>>> {
        if tasks.is_empty() {
            return Ok(vec![]);
        }
        let l = tasks.len();
        for (wb, _) in tasks {
            let sequence = self.ctx.last_sequence + 1;
            self.ctx.last_sequence += wb.count() as u64;
            wb.set_sequence(sequence);
            if l == 1 {
                self.writer.add_record(wb.get_data()).await?;
            } else {
                self.ctx.buf.extend_from_slice(wb.get_data());
            }
        }
        if !self.ctx.buf.is_empty() {
            self.writer.add_record(&self.ctx.buf).await?;
            self.ctx.buf.clear();
        }

        if sync_wal {
            self.writer.fsync().await?;
        }
        Ok(self.cf_memtables.clone())
    }
}

#[derive(Clone)]
pub struct WALScheduler {
    sender: UnboundedSender<WALTask>,
}

impl WALScheduler {
    pub fn new(sender: UnboundedSender<WALTask>) -> Self {
        Self { sender }
    }

    pub async fn schedule_create_column_family(
        &mut self,
        name: &str,
        opts: ColumnFamilyOptions,
    ) -> Result<u32> {
        let (cb, rx) = once_channel();
        let task = WALTask::CreateColumnFamily {
            name: name.to_string(),
            opts,
            cb,
        };
        self.sender
            .send(task)
            .await
            .map_err(|_| Error::Cancel("wal"))?;
        let ret = rx.await.map_err(|_| Error::Cancel("wal"))?;
        ret
    }

    pub async fn schedule_writebatch(
        &mut self,
        wb: ReadOnlyWriteBatch,
        sync: bool,
        disable_wal: bool,
    ) -> Result<WriteMemtableTask> {
        let (cb, rx) = once_channel();
        let task = WALTask::Write {
            wb,
            cb,
            sync,
            disable_wal,
        };
        self.sender
            .send(task)
            .await
            .map_err(|_| Error::Cancel("wal"))?;
        let wb = rx.await.map_err(|_| Error::Cancel("wal"))?;
        wb
    }

    pub async fn schedule_compact_log(&mut self, cf: u32) -> Result<()> {
        self.sender
            .send(WALTask::CompactLog { cf })
            .await
            .map_err(|_| Error::Cancel("wal"))
    }
}<|MERGE_RESOLUTION|>--- conflicted
+++ resolved
@@ -57,13 +57,8 @@
 pub struct WALWriter {
     kernel: Arc<KernelNumberContext>,
     writer: Box<LogWriter>,
-<<<<<<< HEAD
     logs: VecDeque<Box<LogWriter>>,
     cf_memtables: Vec<Arc<Memtable>>,
-=======
-    logs: Vec<LogWriter>,
-    mems: Vec<(u32, Arc<Memtable>)>,
->>>>>>> 077c76bd
     version_sets: Arc<Mutex<VersionSet>>,
     flush_scheduler: UnboundedSender<FlushRequest>,
     manifest_scheduler: ManifestScheduler,
@@ -188,7 +183,6 @@
             if switch_wal || mem.should_flush() {
                 // If this method returns false, it means that another write thread still hold this
                 // memtable. Maybe we shall also check the previous memtables has been flushed.
-<<<<<<< HEAD
                 let cf = mem.get_column_family_id();
                 if !mem.is_empty() {
                     mem.set_next_log_number(self.writer.get_log_number());
@@ -205,18 +199,6 @@
                             self.writer.get_log_number() * 1000 + v.id as u64
                         );
                     }
-=======
-                new_log_writer = true;
-                if self.writer.get_file_size() > 0 {
-                    self.writer.fsync().await?;
-                    let new_writer = Self::create_wal(
-                        &self.kernel,
-                        &self.immutation_options.db_path,
-                        self.immutation_options.fs.as_ref(),
-                    )?;
-                    let writer = std::mem::replace(&mut self.writer, new_writer);
-                    self.logs.push(*writer);
->>>>>>> 077c76bd
                 }
             }
         }
@@ -243,7 +225,7 @@
             let log_number = log.get_log_number();
             let fname = make_log_file(&self.immutation_options.db_path, log_number);
             sync_point!("remove_log_file", log_number);
-            self.immutation_options.fs.remove(fname)?;
+            self.immutation_options.fs.remove(&fname)?;
         }
         Ok(())
     }
