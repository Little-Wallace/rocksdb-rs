--- conflicted
+++ resolved
@@ -97,11 +97,7 @@
         let sequence = rwb.wb.get_sequence();
         let last_commit_sequence = sequence - 1;
         let commit_sequence = sequence + rwb.wb.count() as u64 - 1;
-<<<<<<< HEAD
-        self.write_memtable(&rwb.wb, opts, sequence, &rwb.mems)?;
-=======
-        self.write_memtable(&rwb.wb, sequence, &rwb.cfs)?;
->>>>>>> 5d3f5ddb
+        self.write_memtable(&rwb.wb, opts, sequence, &rwb.cfs)?;
         let step3 = time::precise_time_ns();
         self.commit_queue
             .commit(last_commit_sequence, commit_sequence);
@@ -270,10 +266,6 @@
             while log_reader.read_record(&mut buf).await? {
                 let wb = ReadOnlyWriteBatch::try_from(buf.clone())?;
                 let count = wb.count() as u64;
-<<<<<<< HEAD
-                let sequence = wb.get_sequence();
-                self.write_memtable(&wb, &mut write_opts, sequence, &cf_mems)?;
-=======
                 let mut sequence = wb.get_sequence();
                 for item in wb.iter() {
                     match item {
@@ -303,7 +295,6 @@
                     }
                     sequence += 1;
                 }
->>>>>>> 5d3f5ddb
                 next_seq = sequence + count - 1;
                 // TODO: flush if the memtable is full
             }
@@ -339,19 +330,11 @@
             match item {
                 WriteBatchItem::Put { cf, key, value } => {
                     let idx = check_memtable_cf(cf_mems, cf);
-<<<<<<< HEAD
-                    cf_mems[idx].1.add(&mut opts.ctx, key, value, sequence);
+                    cf_mems[idx].add(&mut opts.ctx, key, value, sequence);
                 }
                 WriteBatchItem::Delete { cf, key } => {
                     let idx = check_memtable_cf(cf_mems, cf);
-                    cf_mems[idx].1.delete(&mut opts.ctx, key, sequence);
-=======
-                    cf_mems[idx].add(key, value, sequence, ValueType::TypeValue);
-                }
-                WriteBatchItem::Delete { cf, key } => {
-                    let idx = check_memtable_cf(cf_mems, cf);
-                    cf_mems[idx].delete(key, sequence);
->>>>>>> 5d3f5ddb
+                    cf_mems[idx].delete(&mut opts.ctx, key, sequence);
                 }
             }
             sequence += 1;
